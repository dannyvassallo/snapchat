module.exports = Snapchat

var qs = require('querystring')
// external

var debug = require('debug')('snapchat')
var phone = require('phone')
var zlib = require('zlib')
var Promise = require('bluebird')

// utilities
var constants = require('./lib/constants')
var Request = require('./lib/request')
var StringUtils = require('./lib/string-utils')

// routes
var Account = require('./routes/account')
var Chat = require('./routes/chat')
var Device = require('./routes/device')
var Friends = require('./routes/friends')
var Snaps = require('./routes/snaps')
var Stories = require('./routes/stories')

// models
var Session = require('./models/session')

/**
 * Snapchat Client
 *
 * @class
 * @param {Object} opts (currently unused)
 */
function Snapchat (opts) {
  var self = this
  if (!(self instanceof Snapchat)) return new Snapchat(opts)
  if (!opts) opts = {}

  debug('new snapchat client')

  self._account = new Account(self, opts)
  self._chat = new Chat(self, opts)
  self._device = new Device(self, opts)
  self._friends = new Friends(self, opts)
  self._snaps = new Snaps(self, opts)
  self._stories = new Stories(self, opts)
}

/**
 * Account routes.
 *
 * @name Snapchat#account
 * @property {Account}
 * @readonly
 */
Object.defineProperty(Snapchat.prototype, 'account', {
  get: function () { return this._account }
})

/**
 * Chat routes.
 *
 * @name Snapchat#chat
 * @property {Chat}
 * @readonly
 */
Object.defineProperty(Snapchat.prototype, 'chat', {
  get: function () { return this._chat }
})

/**
 * Device routes.
 *
 * @name Snapchat#device
 * @property {Device}
 * @readonly
 */
Object.defineProperty(Snapchat.prototype, 'device', {
  get: function () { return this._device }
})

/**
 * Friend routes.
 *
 * @name Snapchat#friends
 * @property {Friends}
 * @readonly
 */
Object.defineProperty(Snapchat.prototype, 'friends', {
  get: function () { return this._friends }
})

/**
 * Snap routes.
 *
 * @name Snapchat#snaps
 * @property {Snaps}
 * @readonly
 */
Object.defineProperty(Snapchat.prototype, 'snaps', {
  get: function () { return this._snaps }
})

/**
 * Story routes.
 *
 * @name Snapchat#stories
 * @property {Stories}
 * @readonly
 */
Object.defineProperty(Snapchat.prototype, 'stories', {
  get: function () { return this._stories }
})

/**
 * The username of the currently signed in (or not yet singed in) user.
 * (Always lowercase)
 *
 * @name Snapchat#username
 * @property {string}
 */
Object.defineProperty(Snapchat.prototype, 'username', {
  get: function () {
    var self = this
    return self._username
  }
})

/**
 * The username of the currently signed in (or not yet singed in) user.
 * @note Always lowercase.
 *
 * @name Snapchat#session
 * @property {Session}
 */
Object.defineProperty(Snapchat.prototype, 'session', {
  get: function () {
    var self = this
    return self._session
  },

  set: function (session) {
    var self = this
    self._session = session

    if (session) {
      self._username = session.username
      self._authToken = session.authToken
    } else {
      self._username = null
      self._authToken = null
    }
  }
})

/**
 * The size of your device's screen.
 *
 * @name Snapchat#screenSize
 * @property {Object}
 */
Object.defineProperty(Snapchat.prototype, 'screenSize', {
  get: function () {
    var self = this
    return self._screenSize
  }
})

/**
 * The maximum size to load videos in.
 *
 * @name Snapchat#maxVideoSize
 * @property {Object}
 */
Object.defineProperty(Snapchat.prototype, 'maxVideoSize', {
  get: function () {
    var self = this
    return self._maxVideoSize
  }
})

/**
 * Whether or not this client is signed in.
 *
 * @name Snapchat#isSignedIn
 * @property {boolean}
 */
Object.defineProperty(Snapchat.prototype, 'isSignedIn', {
  get: function () {
    var self = this
    return self._googleAuthToken && self._authToken && self._username
  }
})

/**
 * Used internally to sign in.
 *
 * @name Snapchat#authToken
 * @property {string}
 */
Object.defineProperty(Snapchat.prototype, 'authToken', {
  get: function () {
    var self = this
    return self._authToken
  }
})

/**
 * Used internally to sign in.
 *
 * @name Snapchat#googleAuthToken
 * @property {string}
 */
Object.defineProperty(Snapchat.prototype, 'googleAuthToken', {
  get: function () {
    var self = this
    return self._googleAuthToken
  }
})

/**
 * Used internally.
 *
 * @name Snapchat#deviceToken1i
 * @property {string}
 */
Object.defineProperty(Snapchat.prototype, 'deviceToken1i', {
  get: function () {
    var self = this
    return self._deviceToken1i
  }
})

/**
 * Used internally.
 *
 * @name Snapchat#deviceToken1v
 * @property {string}
 */
Object.defineProperty(Snapchat.prototype, 'deviceToken1v', {
  get: function () {
    var self = this
    return self._deviceToken1v
  }
})

/**
 * Used internally to sign in and trick Snapchat into thinking we're using the first party client.
 *
 * @name Snapchat#googleAttestation
 * @property {string}
 */
Object.defineProperty(Snapchat.prototype, 'googleAttestation', {
  get: function () {
    var self = this
    return self._googleAttestation
  }
})

/**
 * Signs into Snapchat.
 *
 * A valid GMail account is necessary to trick Snapchat into thinking we're using the first party client.
 *
 * Note that username, password, gmailEmail, and gmailPassword are all optional only if
 * their environment variable equivalents exist. E.g.,
 *
 * SNAPCHAT_USERNAME
 * SNAPCHAT_PASSWORD
 * SNAPCHAT_GMAIL_EMAIL
 * SNAPCHAT_GMAIL_PASSWORD
 *
 * @param {string} Optional username The Snapchat username to sign in with.
 * @param {string} Optional password The password to the Snapchat account to sign in with.
 * @param {string} Optional gmailEmail A valid GMail address.
 * @param {string} Optional gmailPassword The password associated with gmailEmail.
 * @param {function} cb
 */
Snapchat.prototype.signIn = function (username, password, gmailEmail, gmailPassword, cb) {
  var self = this

  if (typeof username === 'function') {
    cb = username
    username = process.env.SNAPCHAT_USERNAME
    password = process.env.SNAPCHAT_PASSWORD
    gmailEmail = process.env.SNAPCHAT_GMAIL_EMAIL
    gmailPassword = process.env.SNAPCHAT_GMAIL_PASSWORD
  }

  return new Promise(function (resolve, reject) {

    if (!(username && password && gmailEmail && gmailPassword)) {
      return reject(new Error('missing required login credentials'))
    }

    debug('Snapchat.signIn (username %s)', username)

    self._getGoogleAuthToken(gmailEmail, gmailPassword, function (err, googleAuthToken) {
      if (err) {
        debug('error getting google auth token')
        return reject(err)
      }

      var timestamp = StringUtils.timestamp()

      self._getAttestation(username, password, timestamp, function (err, attestation) {
        if (err) {
          debug('error getting attestation')
          return reject(err)
        }

        self._getGoogleCloudMessagingIdentifier(function (err, ptoken) {
          if (err) {
            debug('error getting google cloud messaging identifier')
            return reject(err)
          }

          self._getDeviceTokens(function (err, deviceTokens) {
            if (err) {
              debug('error getting device token')
              return reject(err)
            }

            // NOTE: this is a temporary requirement which unfortunately sends
            // the username and password via plaintext and relies on casper's
            // servers until we figure out a workaround for generating
            // X-Snapchat-Client-Auth
            if (true) {
              self._getClientAuthToken(username, password, timestamp, function (err, clientAuthToken) {
                if (err) {
                  debug('error generating client auth token')
                  return reject(err)
                } else {
                  self.signInWithData(self._makeSignInData(googleAuthToken, attestation, ptoken, clientAuthToken, deviceTokens, timestamp), username, password)
                  .then(resolve)
                  .catch(reject)
                }
              })
            } else {
              self.signInWithData(self._makeSignInData(googleAuthToken, attestation, ptoken, '', deviceTokens, timestamp), username, password)
              .then(resolve)
              .catch(reject)
            }
          })
        })
      })
    })

  }).nodeify(cb)
}

Snapchat.prototype._makeSignInData = function (googleAuthToken, attestation, ptoken, clientAuthToken, deviceTokens, timestamp) {
  return {
    googleAuthToken: googleAuthToken,
    attestation: attestation,
    pushToken: ptoken,
    clientAuthToken: clientAuthToken,
    deviceTokens: deviceTokens,
    timestamp: timestamp,
  }
}

Snapchat.prototype.signInWithData = function (data, username, password, cb) {
  var self = this
  return new Promise(function (resolve, reject) {

    var googleAuthToken = data.googleAuthToken
    var attestation = data.attestation
    var ptoken = data.pushToken
    var clientAuthToken = data.clientAuthToken
    var deviceTokens = data.deviceTokens
    var timestamp = data.timestamp

    self._googleAuthToken = googleAuthToken
    self._googleAttestation = attestation
    self._deviceToken1i = deviceTokens[constants.core.deviceToken1i]
    self._deviceToken1v = deviceTokens[constants.core.deviceToken1v]

    var reqToken = StringUtils.hashSCString(constants.core.staticToken, timestamp)
    var preHash = StringUtils.getSCPreHashString(username, password, timestamp, reqToken)
    var deviceHash = StringUtils.hashHMacToBase64(preHash, self._deviceToken1v).substr(0, 20)

    var params = {
      'username': username,
      'password': password,
      'width': constants.screen.width,
      'height': constants.screen.height,
      'max_video_width': constants.screen.maxVideoWidth,
      'max_video_height': constants.screen.maxVideoHeight,
      'application_id': 'com.snapchat.android',
      'is_two_fa': 'false',
      'ptoken': ptoken,
      'pre_auth': '',
      'sflag': 1,
      'dsig': deviceHash,
      'dtoken1i': self._deviceToken1i,
      'attestation': self._googleAttestation,
      'timestamp': timestamp
    }

    var headers = { }
    headers[constants.headers.clientAuthToken] = 'Bearer ' + self._googleAuthToken
    headers[constants.headers.clientAuth] = clientAuthToken

    var opts = {
      'timestamp': timestamp
    }

    Request.postCustom(constants.endpoints.account.login, params, headers, null, opts, function (err, result) {
      if (err) {
        debug('Snapchat.signIn error %s', err)
        return reject(err)
      } else if (result) {
        self.session = new Session(self, result)
        return resolve(self.session)
      }
      var err = new Error('Snapchat.signIn parse error')
      err.data = result
      return reject(err)
    })

  }).nodeify(cb)
}


/**
 * Use this to restore a session that ended within the last hour. The google auth token must be re-generated every hour.
 *
 * @param {string} username Your Snapchat username.
 * @param {string} authToken Your Snapchat auth token. Can be retrieved from the authToken property.
 * @param {string} googleAuthToken Your Google auth token. Can be retrieved from the googleAuthToken property.
 * @param {function} cb
 */
Snapchat.prototype.restoreSession = function (username, authToken, googleAuthToken, cb) {
  var self = this
  debug('Snapchat.restoreSession (username %s)', username)

  self._username = username
  self._authToken = authToken
  self._googleAuthToken = googleAuthToken

  return self.updateSession(cb)
}

/**
 * Signs out.
 *
 * @param {function} cb
 */
Snapchat.prototype.signOut = function (cb) {
  var self = this
  return new Promise(function (resolve, reject) {

    debug('Snapchat.signOut (%s)', self.username)

    if (!self.isSignedIn) {
      return reject(new Error('signin required'))
    }

    self.post(constants.endpoints.account.logout, {
      'username': self._username
    }, function (err, result) {
      if (err) {
        debug('Snapchat.signOut error %s', err)
        return reject(err)
      } else if (result && result.length === 0) {
        self._session = null
        self._username = null
        self._authToken = null
        self._googleAuthToken = null
        self._googleAttestation = null
        self._deviceToken1i = null
        self._deviceToken1v = null
        return resolve()
      }
      return reject(new Error('Snapchat.signOut parse error'))
    })

  }).nodeify(cb)
}

/**
 * Updates all information in the session property.
 *
 * @param {function} cb
 */
Snapchat.prototype.updateSession = function (cb) {
  var self = this
  return new Promise(function (resolve, reject) {

    debug('Snapchat.updateSession')

    if (!self.isSignedIn) {
      return reject(new Error('signin required'))
    }

    self.post(constants.endpoints.update.all, {
      'username': self._username,
      'width': constants.screen.width,
      'height': constants.screen.height,
      'max_video_width': constants.screen.maxVideoWidth,
      'max_video_height': constants.screen.maxVideoHeight,
      'include_client_settings': 'true'
    }, function (err, result) {
      if (err) {
        debug('updateSession error %s', err)
        return reject(err)
      } else if (result) {
        self.session = new Session(self, result)
        return resolve(self.session)
      }

      return reject(new Error('updateSession error'))
    })

  }).nodeify(cb)
}

/**
 * The first step in creating a new Snapchat account.
 * Registers an email, password, and birthday in preparation for creating a new account.
 *
 * The result passed to cb has the following keys:
 *  - email: the email you registered with.
 *  - snapchat_phone_number: a number you can use to verify your phone number later.
 *  - username_suggestions: an array of available usernames for the next step.
 *
 * @param {string} email The email address to be associated with the account.
 * @param {string} password The password of the account to be created.
 * @param {string} birthday Your birthday, in the format YYYY-MM-DD.
 * @param {function} cb
 */
Snapchat.prototype.registerEmail = function (email, password, birthday, cb) {
  var self = this
  return new Promise(function (resolve, reject) {

    debug('Snapchat.registerEmail (email %s)', email)

    self.post(constants.endpoints.account.registration.start, {
      'email': email,
      'password': password,
      'birthday': birthday
    }, function (err, result) {
      if (err) {
        debug('registerEmail error %s', err)
        return reject(err)
      } else if (result && !!result.logged) {
        return resolve(result)
      }
      return reject(new Error('registerEmail parse error'))
    })

  }).nodeify(cb)
}

/**
 * The second step in creating a new Snapchat account.
 * Registers a username with an email that was registered in the first step.
 * You must call this method after successfully completing the first step in registration.
 *
 * @param {string} username The username of the account to be created, trimmed to the first 15 characters.
 * @param {string} registeredEmail The previously registered email address associated with the account (from the first step of registration).
 * @param {string} gmailEmail A valid GMail address. Required to make Snapchat think this is an official client.
 * @param {string} gmailPassword The password to the Google account associated with gmailEmail.
 * @param {function} cb
 */
Snapchat.prototype.registerUsername = function (username, registeredEmail, gmailEmail, gmailPassword, cb) {
  var self = this
  return new Promise(function (resolve, reject) {

    debug('Snapchat.registerUsername (username %s, email %s)', username, registeredEmail)

    self._getGoogleAuthToken(gmailEmail, gmailPassword, function (err, googleAuthToken) {
      if (err) {
        debug('could not retrieve google auth token')
        return reject(err)
      }

      self.post(constants.endpoints.account.registration.username, {
        'username': registeredEmail,
        'selected_username': username
      }, function (err, result) {
        if (err) {
          debug('registerUsername error %s', err)
          return reject(err)
        } else if (result) {
          self.session = new Session(self, result)
          self._googleAuthToken = googleAuthToken
          return resolve()
        }
        return reject(new Error('registerUsername parse error'))
      })
    })

  }).nodeify(cb)
}

/**
 * The third and final step in registration.
 * If you don't want to verify your humanity a phone number,
 * you can verify it by with a 'captcha' image of sorts.
 *
 * @param {string} mobile A 10-digit (+ optional country code, defaults to 1) mobile phone number to be associated with the account, in any format. i.e. +11234567890, (123) 456-7890, 1-1234567890
 * @param {boolean} sms YES if you want a code sent via SMS, NO if you want to be called for verification.
 * @param {function} cb
 */
Snapchat.prototype.sendPhoneVerification = function (mobile, sms, cb) {
  var self = this
  return new Promise(function (resolve, reject) {

    debug('Snapchat.sendPhoneVerification (mobile %s, sms %d)', mobile, sms)

    if (!self.isSignedIn) {
      return reject(new Error('signin required'))
    }

    mobile = phone(mobile)
    var countryCode = +mobile[1]
    mobile = mobile.substr(2)

    self.post(constants.endpoints.account.registration.verifyPhone, {
      'username': self._username,
      'phoneNumber': mobile,
      'countryCode': countryCode,
      'action': 'updatePhoneNumber',
      'skipConfirmation': true
    }, function (err, result) {
      if (err) {
        debug('sendPhoneVerification error %s', err)
        return reject(err)
      }

      debug('sendPhoneVerification result %j', result)
      return resolve(result)
    })

  }).nodeify(cb)
}

/**
 * Verifies your phone number, completing registration.
 *
 * @warning cb is not called in this implementaiton because I haven't tested it yet.
 * @todo: document response, get cb working
 * @param {string} code The code sent to verify your number.
 * @param {function} cb
*/
Snapchat.prototype.verifyPhoneNumber = function (code, cb) {
  var self = this
  return new Promise(function (resolve, reject) {

    debug('Snapchat.verifyPhoneNumber (code %s)', code)

    if (!self.isSignedIn) {
      return reject(new Error('signin required'))
    }

    Request.post(constants.endpoints.account.registration.verifyPhone, {
      'action': 'verifyPhoneNumber',
      'username': self._username,
      'code': code
    }, self._googleAuthToken, constants.core.staticToken, function (err, result) {
      if (err) {
        debug('verifyPhoneNumber error %s', err)
        return reject(err)
      }

      debug('verifyPhoneNumber result %j', result)
      return resolve(result)
    })

  }).nodeify(cb)

}

/**
 * Downloads captcha images to verify a new account with.
 * cb will be called with an array of 9 Blobs representing captcha images.
 *
 * @param {function} cb
 */
Snapchat.prototype.getCaptcha = function (cb) {
  var self = this
  return new Promise(function (resolve, reject) {

    debug('Snapchat.getCaptcha')

    if (!self.isSignedIn) {
      return reject(new Error('signin required'))
    }

    self.post(constants.endpoints.account.registration.getCaptcha, {
      'username': self._username
    }, function (err, body) {
      if (err) {
        debug('getCaptcha error %s', err)
        return reject(err)
      }

      zlib.gunzip(new Buffer(body), function (err, data) {
        if (err) {
          debug('getCaptcha gunzip error %s', err)
          return reject(err)
        }

        // TODO
        return reject(new Error('Snapchat.getCaptcha TODO'))
      })
    })

  }).nodeify(cb)
}

/**
 * Use this to 'solve' a captcha.
 * @warning Seems to not be working.
 * @todo: document response
 *
 * @param {string} solution The solution to the captcha as a binary string. If the first, second, and last images contain ghosts, the solution would be '110000001'.
 * @param {function} cb
 */
Snapchat.prototype.solveCaptcha = function (solution, cb) {
  var self = this
  return new Promise(function (resolve, reject) {

    debug('Snapchat.solveCaptcha')

    if (!self.isSignedIn) {
      return reject(new Error('signin required'))
    }

    return reject(new Error('Snapchat.solveCaptcha TODO'))

  }).nodeify(cb)
}

/**
 * Initializes a POST request to the Snapchat API.
 *
 * @param {string} endpoint Snapchat API endpoint
 * @param {Object} params Form data (will be augmented with required snapchat API params)
 * @param {function} cb
 */
Snapchat.prototype.post = function (endpoint, params, cb) {
  var self = this
  return new Promise(function (resolve, reject) {

    debug('Snapchat.post (%s)', endpoint)

    Request.post(endpoint, params, self._googleAuthToken, self._authToken, function (err, result) {
      if (err) {
        return reject(err)
      }
      return resolve(result)
    })

  }).nodeify(cb)
}

/**
 * [get description]
 *
 * @param  {string}   endpoint
 * @param  {function} cb
 */
Snapchat.prototype.get = function (endpoint, cb) {
  var self = this
  return new Promise(function (resolve, reject) {

    debug('Snapchat.get (%s)', endpoint)

    Request.get(endpoint, function (err, result) {
      if (err) {
        return reject(err)
      }
      return resolve(result)
    })

  }).nodeify(cb)
}



/**
 * internal
 */
Snapchat.prototype.sendEvents = function (events, snapInfo, cb) {
  var self = this
  return new Promise(function (resolve, reject) {

    debug('Snapchat.sendEvents')

    if (!self.isSignedIn) {
      return reject(new Error('signin required'))
    }

    events = events || { }
    snapInfo = snapInfo || { }

    self._post(constants.endpoints.update.snaps, {
      'events': events,
      'json': snapInfo,
      'username': self._username
    }, function (err, result) {
      if (err) {
        debug('sendEvents error %s', err)
        return reject(err)
      }

      debug('sendEvents result %j', result)
      return resolve(result)
    })

  }).nodeify(cb)
}

/**
 * @private
 */
Snapchat.prototype._getGoogleAuthToken = function (gmailEmail, gmailPassword, cb) {
  var encryptedGmailPassword = StringUtils.encryptGmailPassword(gmailEmail, gmailPassword)

  Request.postRaw({
    url: 'https://android.clients.google.com/auth',
    form: {
      'google_play_services_version': '7097038',
      'device_country': 'us',
      'operatorCountry': 'us',
      'lang': 'en_US',
      'sdk_version': '19',
      'accountType': 'HOSTED_OR_GOOGLE',
      'Email': gmailEmail,
      'EncryptedPasswd': encryptedGmailPassword,
      //'Passwd': gmailPassword, // unencrypted version
      'service': 'audience:server:client_id:694893979329-l59f3phl42et9clpoo296d8raqoljl6p.apps.googleusercontent.com',
      'source': 'android',
      'androidId': '378c184c6070c26c',
      'app': 'com.snapchat.android',
      'client_sig': '49f6badb81d89a9e38d65de76f09355071bd67e7',
      'callerPkg': 'com.snapchat.android',
      'callerSig': '49f6badb81d89a9e38d65de76f09355071bd67e7'
    },
    headers: {
      'device': '378c184c6070c26c',
      'app': 'com.snapchat.android',
      'Accept-Encoding': 'gzip',
      'User-Agent': 'GoogleAuth/1.4 (mako JDQ39)'
    }
  }, function (err, response, body) {
    if (err) {
      debug('_getGoogleAuthToken error %s', err)
      return cb(err)
    } else if (body) {
      var auth = StringUtils.matchGroup(body, /Auth=([\w\.-]+)/i, 1)

      if (auth) {
        return cb(null, auth)
      }
    }

    return cb('Snapchat._getGoogleAuthToken unknown error')
  })
}

// static cache of device tokens
var sDeviceToken1i = null
var sDeviceToken1v = null

/**
 * @private
 */
Snapchat.prototype._getDeviceTokens = function (cb) {
  // cache device tokens
  var dt1i = sDeviceToken1i
  var dt1v = sDeviceToken1v

  function completion () {
    var result = { }
    result[constants.core.deviceToken1i] = dt1i
    result[constants.core.deviceToken1v] = dt1v

    return cb(null, result)
  }

  if (dt1i && dt1v) {
    return completion()
  } else {
    Request.post(constants.endpoints.device.identifier, { }, null, null, function (err, result) {
      if (err) {
        debug('_getDeviceTokens error %s', err)
        return cb(err)
      } else if (result) {
        dt1i = result[constants.core.deviceToken1i]
        dt1v = result[constants.core.deviceToken1v]

        if (dt1i && dt1v) {
          sDeviceToken1i = dt1i
          sDeviceToken1v = dt1v

          return completion()
        }
      }

      debug('Snapchat._getDeviceTokens parse error %j', result)
      return cb('Snapchat._getDeviceTokens parse error')
    })
  }
}

/**
 * ptoken value
 * @private
 */
Snapchat.prototype._getGoogleCloudMessagingIdentifier = function (cb) {
  var DEFAULT_TOKEN = 'ie'

  process.nextTick(function () {
    cb(null, DEFAULT_TOKEN)
  })

  // TODO: cloud messaging identifier always returns 'Error=AUTHENTICATION_FAILED'
  // skipping this for now to speedup testing

  /*
  Request.postRaw({
    url: 'https://android.clients.google.com/c2dm/register3',
    form: {
      'X-google.message_id': 'google.rpc1',
      'device': 4343470343591528399,
      'sender': 191410808405,
      'app_ver': 706,
      'gcm_ver': 7097038,
      'app': 'com.snapchat.android',
      'iat': (new Date()).getTime(),
      'cert': '49f6badb81d89a9e38d65de76f09355071bd67e7'
    },
    headers: {
      'Accept-Language': 'en',
      'Accept-Locale': 'en_US',
      'app': 'com.snapchat.android',
      'Authorization': 'AidLogin 4343470343591528399:5885638743641649694',
      'Gcm-ver': '7097038',
      'Accept-Encoding': 'gzip',
      'User-Agent': 'Android-GCM/1.5 (A116 _Quad KOT49H)'
    }
  }, function (err, response, body) {
    if (err) {
      return cb(err)
    } else if (body) {
      // parse token
      var token = StringUtils.matchGroup(body, /token=([\w\.-]+)/, 1)

      if (token) {
        return cb(null, token)
      } else {
        // debug('_getGoogleCloudMessagingIdentifier using default token %s', body)

        // default token
        return cb(null, DEFAULT_TOKEN)
      }
    }

    debug('_getGoogleCloudMessagingIdentifier parse error %s', body)
    return cb('_getGoogleCloudMessagingIdentifier error')
  })*/
}

/**
 * Attestation, courtesy of casper.io
 * @private
 */
Snapchat.prototype._getAttestation = function (username, password, ts, cb) {
  var preHash = StringUtils.getSCPreHashString(username, password, ts, constants.endpoints.account.login)
  var nonce = StringUtils.sha256HashToBase64(preHash)

  var params = {
    'nonce': nonce,
    'authentication': constants.attestation.auth,
    'apk_digest': constants.attestation.digest(),
    'timestamp': ts
  }

  Request.postRaw({
    url: constants.attestation.URLCasper,
    form: params
  }, function (err, response, result) {
    if (err) {
      return cb(err)
    } else if (result && +result.code === 200 && result.attestation) {
      return cb(null, result.attestation)
    }

    return cb('Snapchat._getAttestation unknown error')
  })
}

/**
 * Client Auth Token, courtesy of casper.io
 *
 * Note that casper.io uses libscplugin.so which has been extracted from the
 * Android Snapchat client.
 *
 * @private
 */
Snapchat.prototype._getClientAuthToken = function (username, password, ts, cb) {
<<<<<<< HEAD
=======
  var url = constants.attestation.URLCasperAuth + '/?' + qs.stringify({
    'username': username,
    'password': password,
    'timestamp': ts
  })

>>>>>>> bf47ee3a
  Request.postRaw({
    url: constants.attestation.URLCasperAuth,
    form: {
      username: username,
      password: password,
      timestamp: ts
    }
  }, function (err, response, result) {
    if (err) {
      return cb(err)
    } else if (result && +result.code === 200 && result.signature) {
      return cb(null, result.signature)
    }

    return cb('Snapchat._getClientAuthToken unknown error')
  })
}<|MERGE_RESOLUTION|>--- conflicted
+++ resolved
@@ -1,8 +1,6 @@
 module.exports = Snapchat
 
-var qs = require('querystring')
 // external
-
 var debug = require('debug')('snapchat')
 var phone = require('phone')
 var zlib = require('zlib')
@@ -287,7 +285,6 @@
   }
 
   return new Promise(function (resolve, reject) {
-
     if (!(username && password && gmailEmail && gmailPassword)) {
       return reject(new Error('missing required login credentials'))
     }
@@ -344,7 +341,6 @@
         })
       })
     })
-
   }).nodeify(cb)
 }
 
@@ -361,8 +357,8 @@
 
 Snapchat.prototype.signInWithData = function (data, username, password, cb) {
   var self = this
-  return new Promise(function (resolve, reject) {
-
+
+  return new Promise(function (resolve, reject) {
     var googleAuthToken = data.googleAuthToken
     var attestation = data.attestation
     var ptoken = data.pushToken
@@ -413,14 +409,13 @@
         self.session = new Session(self, result)
         return resolve(self.session)
       }
-      var err = new Error('Snapchat.signIn parse error')
+
+      err = new Error('Snapchat.signIn parse error')
       err.data = result
       return reject(err)
     })
-
-  }).nodeify(cb)
-}
-
+  }).nodeify(cb)
+}
 
 /**
  * Use this to restore a session that ended within the last hour. The google auth token must be re-generated every hour.
@@ -448,8 +443,8 @@
  */
 Snapchat.prototype.signOut = function (cb) {
   var self = this
-  return new Promise(function (resolve, reject) {
-
+
+  return new Promise(function (resolve, reject) {
     debug('Snapchat.signOut (%s)', self.username)
 
     if (!self.isSignedIn) {
@@ -474,7 +469,6 @@
       }
       return reject(new Error('Snapchat.signOut parse error'))
     })
-
   }).nodeify(cb)
 }
 
@@ -485,8 +479,8 @@
  */
 Snapchat.prototype.updateSession = function (cb) {
   var self = this
-  return new Promise(function (resolve, reject) {
-
+
+  return new Promise(function (resolve, reject) {
     debug('Snapchat.updateSession')
 
     if (!self.isSignedIn) {
@@ -511,7 +505,6 @@
 
       return reject(new Error('updateSession error'))
     })
-
   }).nodeify(cb)
 }
 
@@ -531,8 +524,8 @@
  */
 Snapchat.prototype.registerEmail = function (email, password, birthday, cb) {
   var self = this
-  return new Promise(function (resolve, reject) {
-
+
+  return new Promise(function (resolve, reject) {
     debug('Snapchat.registerEmail (email %s)', email)
 
     self.post(constants.endpoints.account.registration.start, {
@@ -548,7 +541,6 @@
       }
       return reject(new Error('registerEmail parse error'))
     })
-
   }).nodeify(cb)
 }
 
@@ -565,8 +557,8 @@
  */
 Snapchat.prototype.registerUsername = function (username, registeredEmail, gmailEmail, gmailPassword, cb) {
   var self = this
-  return new Promise(function (resolve, reject) {
-
+
+  return new Promise(function (resolve, reject) {
     debug('Snapchat.registerUsername (username %s, email %s)', username, registeredEmail)
 
     self._getGoogleAuthToken(gmailEmail, gmailPassword, function (err, googleAuthToken) {
@@ -590,7 +582,6 @@
         return reject(new Error('registerUsername parse error'))
       })
     })
-
   }).nodeify(cb)
 }
 
@@ -605,8 +596,8 @@
  */
 Snapchat.prototype.sendPhoneVerification = function (mobile, sms, cb) {
   var self = this
-  return new Promise(function (resolve, reject) {
-
+
+  return new Promise(function (resolve, reject) {
     debug('Snapchat.sendPhoneVerification (mobile %s, sms %d)', mobile, sms)
 
     if (!self.isSignedIn) {
@@ -632,7 +623,6 @@
       debug('sendPhoneVerification result %j', result)
       return resolve(result)
     })
-
   }).nodeify(cb)
 }
 
@@ -646,8 +636,8 @@
 */
 Snapchat.prototype.verifyPhoneNumber = function (code, cb) {
   var self = this
-  return new Promise(function (resolve, reject) {
-
+
+  return new Promise(function (resolve, reject) {
     debug('Snapchat.verifyPhoneNumber (code %s)', code)
 
     if (!self.isSignedIn) {
@@ -667,9 +657,7 @@
       debug('verifyPhoneNumber result %j', result)
       return resolve(result)
     })
-
-  }).nodeify(cb)
-
+  }).nodeify(cb)
 }
 
 /**
@@ -680,8 +668,8 @@
  */
 Snapchat.prototype.getCaptcha = function (cb) {
   var self = this
-  return new Promise(function (resolve, reject) {
-
+
+  return new Promise(function (resolve, reject) {
     debug('Snapchat.getCaptcha')
 
     if (!self.isSignedIn) {
@@ -706,7 +694,6 @@
         return reject(new Error('Snapchat.getCaptcha TODO'))
       })
     })
-
   }).nodeify(cb)
 }
 
@@ -720,8 +707,8 @@
  */
 Snapchat.prototype.solveCaptcha = function (solution, cb) {
   var self = this
-  return new Promise(function (resolve, reject) {
-
+
+  return new Promise(function (resolve, reject) {
     debug('Snapchat.solveCaptcha')
 
     if (!self.isSignedIn) {
@@ -729,7 +716,6 @@
     }
 
     return reject(new Error('Snapchat.solveCaptcha TODO'))
-
   }).nodeify(cb)
 }
 
@@ -742,8 +728,8 @@
  */
 Snapchat.prototype.post = function (endpoint, params, cb) {
   var self = this
-  return new Promise(function (resolve, reject) {
-
+
+  return new Promise(function (resolve, reject) {
     debug('Snapchat.post (%s)', endpoint)
 
     Request.post(endpoint, params, self._googleAuthToken, self._authToken, function (err, result) {
@@ -752,7 +738,6 @@
       }
       return resolve(result)
     })
-
   }).nodeify(cb)
 }
 
@@ -763,30 +748,26 @@
  * @param  {function} cb
  */
 Snapchat.prototype.get = function (endpoint, cb) {
-  var self = this
-  return new Promise(function (resolve, reject) {
-
+  return new Promise(function (resolve, reject) {
     debug('Snapchat.get (%s)', endpoint)
 
     Request.get(endpoint, function (err, result) {
       if (err) {
         return reject(err)
-      }
-      return resolve(result)
-    })
-
-  }).nodeify(cb)
-}
-
-
+      } else {
+        return resolve(result)
+      }
+    })
+  }).nodeify(cb)
+}
 
 /**
  * internal
  */
 Snapchat.prototype.sendEvents = function (events, snapInfo, cb) {
   var self = this
-  return new Promise(function (resolve, reject) {
-
+
+  return new Promise(function (resolve, reject) {
     debug('Snapchat.sendEvents')
 
     if (!self.isSignedIn) {
@@ -809,7 +790,6 @@
       debug('sendEvents result %j', result)
       return resolve(result)
     })
-
   }).nodeify(cb)
 }
 
@@ -1002,15 +982,6 @@
  * @private
  */
 Snapchat.prototype._getClientAuthToken = function (username, password, ts, cb) {
-<<<<<<< HEAD
-=======
-  var url = constants.attestation.URLCasperAuth + '/?' + qs.stringify({
-    'username': username,
-    'password': password,
-    'timestamp': ts
-  })
-
->>>>>>> bf47ee3a
   Request.postRaw({
     url: constants.attestation.URLCasperAuth,
     form: {
